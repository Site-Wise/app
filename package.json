--- conflicted
+++ resolved
@@ -14,13 +14,8 @@
   },
   "dependencies": {
     "chart.js": "^4.4.9",
-<<<<<<< HEAD
     "lucide-vue-next": "^0.515.0",
-    "pocketbase": "^0.20.1",
-=======
-    "lucide-vue-next": "^0.292.0",
     "pocketbase": "^0.26.1",
->>>>>>> f451fa0c
     "vue": "^3.4.38",
     "vue-chartjs": "^5.3.2",
     "vue-router": "^4.2.5",
