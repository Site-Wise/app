<template>
  <div>
    <div class="flex items-center justify-between mb-8">
      <div>
        <h1 class="text-2xl font-bold text-gray-900 dark:text-white">{{ t('services.title') }}</h1>
        <p class="mt-1 text-sm text-gray-600 dark:text-gray-400">
          {{ t('services.subtitle') }}
        </p>
      </div>
      <button @click="handleAddService" :disabled="!canCreateService" :class="[
        canCreateService ? 'btn-primary' : 'btn-disabled',
        'hidden md:flex items-center'
      ]"
        :title="!canCreateService ? t('subscription.banner.freeTierLimitReached') : t('common.keyboardShortcut', { keys: 'Shift+Alt+N' })"
        data-keyboard-shortcut="n">
        <Plus class="mr-2 h-4 w-4" />
        {{ t('services.addService') }}
      </button>
    </div>

    <!-- Search Box -->
    <div class="w-full md:w-96 mb-6" data-tour="search-bar">
      <SearchBox v-model="searchQuery" :placeholder="t('search.services')" :search-loading="searchLoading" />
    </div>

    <!-- Loading State -->
    <div v-if="loading" class="flex justify-center py-8">
      <Loader2 class="h-8 w-8 animate-spin text-primary-600" />
    </div>

    <!-- Services Grid -->
    <div v-else-if="services && services.length > 0" class="grid grid-cols-1 md:grid-cols-2 lg:grid-cols-3 gap-6">
      <div v-for="service in services" :key="service.id"
        class="card hover:shadow-md transition-shadow duration-200 cursor-pointer"
        @click="viewServiceDetail(service.id!)">
        <div class="flex items-start justify-between">
          <div class="flex-1">
            <div class="flex items-center space-x-2 mb-2">
              <component :is="getServiceIcon(service.category)" class="h-5 w-5 text-gray-500 dark:text-gray-400" />
              <h3 class="text-lg font-semibold text-gray-900 dark:text-white">{{ service.name }}</h3>
              <span v-if="!service.is_active"
                class="px-2 py-1 bg-red-100 dark:bg-red-900/30 text-red-800 dark:text-red-300 text-xs rounded-full">
                {{ t('common.inactive') }}
              </span>
            </div>

            <div class="space-y-2">
              <div class="flex items-center justify-between">
                <span class="text-sm text-gray-600 dark:text-gray-400">{{ t('services.serviceType') }}:</span>
                <span class="text-sm font-medium text-gray-900 dark:text-white">{{ service.service_type }}</span>
              </div>

              <div class="flex items-center justify-between">
                <span class="text-sm text-gray-600 dark:text-gray-400">{{ t('services.category') }}:</span>
                <span class="text-sm font-medium text-gray-900 dark:text-white capitalize">{{
                  t(`services.categories.${service.category}`) }}</span>
              </div>

              <div class="flex items-center justify-between">
                <span class="text-sm text-gray-600 dark:text-gray-400">{{ t('services.unit') }}:</span>
                <span class="text-sm font-medium text-gray-900 dark:text-white">{{ service.unit }}</span>
              </div>

              <div v-if="service.standard_rate"
                class="flex items-center justify-between pt-2 border-t border-gray-200 dark:border-gray-600">
                <span class="text-sm font-medium text-gray-700 dark:text-gray-300">{{ t('services.standardRate')
                }}:</span>
                <span class="text-lg font-bold text-primary-600 dark:text-primary-400">
                  ₹{{ service.standard_rate.toFixed(2) }}/{{ service.unit }}
                </span>
              </div>
            </div>

            <div v-if="service.description" class="mt-3 text-sm text-gray-600 dark:text-gray-400">
              {{ service.description }}
            </div>

            <!-- Tags -->
            <div v-if="serviceTags.get(service.id!)?.length" class="mt-4">
              <div class="flex flex-wrap gap-1">
                <span v-for="tag in serviceTags.get(service.id!)" :key="tag.id"
                  class="inline-flex items-center px-2 py-1 rounded-md text-xs font-medium text-white"
                  :style="{ backgroundColor: tag.color }">
                  {{ tag.name }}
                </span>
              </div>
            </div>

            <!-- Service Summary -->
            <div class="mt-4 p-3 bg-gray-50 dark:bg-gray-700 rounded-lg">
              <div class="flex justify-between items-center mb-2">
                <span class="text-sm font-medium text-gray-700 dark:text-gray-300">{{ t('services.totalBookings')
                }}</span>
                <span class="text-sm font-semibold text-blue-600 dark:text-blue-400">{{
                  getServiceBookingsCount(service.id!) }}</span>
              </div>
              <div class="flex justify-between items-center">
                <span class="text-sm font-medium text-gray-700 dark:text-gray-300">{{ t('services.avgRate') }}</span>
                <span class="text-sm font-semibold text-green-600 dark:text-green-400">₹{{
                  getServiceAverageRate(service.id!).toFixed(2) }}</span>
              </div>
            </div>
          </div>

          <!-- Desktop Action Buttons -->
          <div class="hidden lg:flex items-center space-x-2" @click.stop>
            <button @click="editService(service)" :disabled="!canUpdate" :class="[
              canUpdate
                ? 'text-gray-400 hover:text-gray-600 dark:hover:text-gray-200'
                : 'text-gray-300 dark:text-gray-600 cursor-not-allowed',
              'p-2 rounded-full hover:bg-gray-100 dark:hover:bg-gray-700 transition-colors duration-200'
            ]" :title="t('common.edit')">
              <Edit2 class="h-4 w-4" />
            </button>
            <button @click="toggleServiceStatus(service)" :disabled="!canUpdate" :class="[
              canUpdate
                ? 'text-gray-400 hover:text-gray-600 dark:hover:text-gray-200'
                : 'text-gray-300 dark:text-gray-600 cursor-not-allowed',
              'p-2 rounded-full hover:bg-gray-100 dark:hover:bg-gray-700 transition-colors duration-200'
            ]" :title="service.is_active ? t('services.deactivate') : t('services.activate')">
              <component :is="service.is_active ? EyeOff : Eye" class="h-4 w-4" />
            </button>
            <button @click="deleteService(service.id!)" :disabled="!canDelete" :class="[
              canDelete
                ? 'text-red-400 hover:text-red-600 dark:hover:text-red-300'
                : 'text-gray-300 dark:text-gray-600 cursor-not-allowed',
              'p-2 rounded-full hover:bg-gray-100 dark:hover:bg-gray-700 transition-colors duration-200'
            ]" :title="t('common.deleteAction')">
              <Trash2 class="h-4 w-4" />
            </button>
          </div>

          <!-- Mobile Dropdown Menu -->
          <div class="lg:hidden">
            <CardDropdownMenu :actions="getServiceActions(service)" @action="handleServiceAction(service, $event)" />
          </div>
        </div>
      </div>

    </div>

    <!-- Empty State -->
    <div v-else class="text-center py-12">
      <Wrench class="mx-auto h-12 w-12 text-gray-400" />
      <h3 class="mt-2 text-sm font-medium text-gray-900 dark:text-white">{{ t('services.noServices') }}</h3>
      <p class="mt-1 text-sm text-gray-500 dark:text-gray-400">{{ t('services.getStarted') }}</p>
      <button v-if="canCreateService" @click="handleAddService" class="mt-4 btn-primary">
        <Plus class="mr-2 h-4 w-4" />
        {{ t('services.addService') }}
      </button>
    </div>

    <!-- Add/Edit Modal -->
    <div v-if="showAddModal || editingService"
      class="fixed inset-0 bg-gray-600 bg-opacity-50 overflow-y-auto h-full w-full z-[60]" @click="closeModal"
      @keydown.esc="closeModal" tabindex="-1">
      <div
        class="relative top-20 mx-auto p-5 border w-96 shadow-lg rounded-md bg-white dark:bg-gray-800 border-gray-200 dark:border-gray-700 mb-20 lg:mb-4"
        @click.stop>
        <div class="mt-3">
          <h3 class="text-lg font-medium text-gray-900 dark:text-white mb-4">
            {{ editingService ? t('services.editService') : t('services.addService') }}
          </h3>

          <form @submit.prevent="saveService" class="space-y-4">
            <div>
              <label class="block text-sm font-medium text-gray-700 dark:text-gray-300">{{ t('services.serviceName')
              }}</label>
              <input ref="nameInputRef" v-model="form.name" type="text" required class="input mt-1"
                :placeholder="t('forms.enterServiceName')" autofocus />
            </div>

            <!-- <div>
              <label class="block text-sm font-medium text-gray-700 dark:text-gray-300">{{ t('services.serviceType') }}</label>
              <input v-model="form.service_type" type="text" required class="input mt-1" :placeholder="t('forms.enterServiceType')" />
            </div> -->

            <div>
              <label class="block text-sm font-medium text-gray-700 dark:text-gray-300">{{ t('services.category')
              }}</label>
              <select v-model="form.category" required class="input mt-1">
                <option value="">{{ t('forms.selectCategory') }}</option>
                <option value="labor">{{ t('services.categories.labor') }}</option>
                <option value="equipment">{{ t('services.categories.equipment') }}</option>
                <option value="professional">{{ t('services.categories.professional') }}</option>
                <option value="transport">{{ t('services.categories.transport') }}</option>
                <option value="other">{{ t('services.categories.other') }}</option>
              </select>
            </div>

            <div class="grid grid-cols-2 gap-4">
              <div>
                <label class="block text-sm font-medium text-gray-700 dark:text-gray-300">{{ t('services.unit')
                }}</label>
                <select v-model="form.unit" required class="input mt-1">
                  <option value="">{{ t('forms.selectUnit') }}</option>
                  <option value="hour">{{ t('services.units.hour') }}</option>
                  <option value="day">{{ t('services.units.day') }}</option>
                  <option value="job">{{ t('services.units.job') }}</option>
                  <option value="sqft">{{ t('services.units.sqft') }}</option>
                  <option value="month">{{ t('services.units.month') }}</option>
                </select>
              </div>
              <div>
                <label class="block text-sm font-medium text-gray-700 dark:text-gray-300">{{ t('services.standardRate')
                }}</label>
                <input v-model.number="form.standard_rate" type="number" step="0.01" class="input mt-1"
                  :placeholder="t('forms.enterRate')" />
              </div>
            </div>

            <div>
              <label class="block text-sm font-medium text-gray-700 dark:text-gray-300">{{ t('common.description')
              }}</label>
              <textarea v-model="form.description" class="input mt-1" rows="3"
                :placeholder="t('forms.enterServiceDescription')"></textarea>
            </div>

            <!-- Tags -->
            <TagSelector v-model="form.tags" :label="t('tags.serviceTags')" tag-type="service_category"
              :placeholder="t('tags.searchServiceTags')" />

            <div class="flex items-center">
              <input v-model="form.is_active" type="checkbox" id="is_active"
                class="rounded border-gray-300 dark:border-gray-600 text-primary-600 focus:ring-primary-500" />
              <label for="is_active" class="ml-2 text-sm text-gray-700 dark:text-gray-300">{{ t('services.isActive')
              }}</label>
            </div>

            <div class="flex space-x-3 pt-4">
              <button type="submit" :disabled="saveLoading" class="flex-1 btn-primary">
                <Loader2 v-if="saveLoading" class="mr-2 h-4 w-4 animate-spin" />
                {{ editingService ? t('common.update') : t('common.create') }}
              </button>
              <button type="button" @click="closeModal" class="flex-1 btn-outline">
                {{ t('common.cancel') }}
              </button>
            </div>
          </form>
        </div>
      </div>
    </div>

    <!-- Loading Overlay -->
    <LoadingOverlay
      :show="showOverlay"
      :state="overlayState"
      :message="overlayMessage"
      @close="handleOverlayClose"
      @timeout="handleOverlayTimeout"
    />
  </div>
</template>

<script setup lang="ts">
import { ref, reactive, computed, watch, nextTick } from 'vue';
import { useEventListener } from '@vueuse/core';
import { useRouter } from 'vue-router';
import {
  Wrench,
  Plus,
  Edit2,
  Trash2,
  Loader2,
  Eye,
  EyeOff,
  Users,
  Truck,
  Briefcase,
  Car,
  Settings
} from 'lucide-vue-next';
import { useI18n } from '../composables/useI18n';
import { usePermissions } from '../composables/usePermissions';
import { useSubscription } from '../composables/useSubscription';
import { useToast } from '../composables/useToast';
import { useSiteData } from '../composables/useSiteData';
import { useModalState } from '../composables/useModalState';
import TagSelector from '../components/TagSelector.vue';
import CardDropdownMenu from '../components/CardDropdownMenu.vue';
import SearchBox from '../components/SearchBox.vue';
import LoadingOverlay from '../components/LoadingOverlay.vue';
import {
  serviceService,
  serviceBookingService,
  tagService,
  type Service,
  type Tag as TagType
} from '../services/pocketbase';
import { useServiceSearch } from '../composables/useSearch';

const { t } = useI18n();
const { canUpdate, canDelete } = usePermissions();
const { success, error: showError } = useToast();
const { checkCreateLimit, isReadOnly } = useSubscription();
const { openModal, closeModal: closeModalState } = useModalState();
const router = useRouter();

// Search functionality
const { searchQuery, loading: searchLoading, results: searchResults } = useServiceSearch();

// Use reactive site data management
const { data: servicesData, loading, reload: reloadServices } = useSiteData(
  async () => await serviceService.getAll()
);

const services = computed(() => searchQuery.value.trim() ? searchResults.value : (servicesData.value || []));

const { data: serviceBookings } = useSiteData(
  async () => await serviceBookingService.getAll()
);

const { data: allTags } = useSiteData(
  async () => await tagService.getAll()
);

const serviceTags = ref<Map<string, TagType[]>>(new Map());
const showAddModal = ref(false);
const editingService = ref<Service | null>(null);
const saveLoading = ref(false);
const nameInputRef = ref<HTMLInputElement>();

// Loading overlay state
const showOverlay = ref(false);
const overlayState = ref<'loading' | 'success' | 'error' | 'timeout'>('loading');
const overlayMessage = ref('');

const handleOverlayClose = () => {
  showOverlay.value = false;
  overlayState.value = 'loading';
  overlayMessage.value = '';
};

const handleOverlayTimeout = () => {
  overlayState.value = 'timeout';
  overlayMessage.value = t('loading.timeout');
};

const canCreateService = computed(() => {
  return !isReadOnly.value && checkCreateLimit('services');
});


const form = reactive({
  name: '',
  service_type: '',
  category: '' as Service['category'],
  unit: '',
  standard_rate: 0,
  description: '',
  tags: [] as string[],
  is_active: true
});

const getServiceIcon = (category: Service['category']) => {
  const icons = {
    labor: Users,
    equipment: Truck,
    professional: Briefcase,
    transport: Car,
    other: Settings
  };
  return icons[category] || Wrench;
};

const getServiceBookingsCount = (serviceId: string) => {
  return serviceBookings.value?.filter(booking => booking.service === serviceId).length || 0;
};

const getServiceAverageRate = (serviceId: string) => {
  if (!serviceBookings.value) return 0;

  const serviceBookingsForService = serviceBookings.value.filter(booking => booking.service === serviceId);
  if (serviceBookingsForService.length === 0) return 0;

  const totalAmount = serviceBookingsForService.reduce((sum, booking) => sum + booking.total_amount, 0);
  const totalDuration = serviceBookingsForService.reduce((sum, booking) => sum + booking.duration, 0);

  return totalDuration > 0 ? totalAmount / totalDuration : 0;
};

const viewServiceDetail = (serviceId: string) => {
  router.push(`/services/${serviceId}`);
};

// Watch for changes in services and tags to update tag mapping
watch([services, allTags], () => {
  if (services.value && allTags.value) {
    const tagMap = new Map<string, TagType[]>();
    for (const service of services.value) {
      if (service.tags && service.tags.length > 0) {
        const serviceTagObjects = allTags.value.filter(tag => service.tags!.includes(tag.id!));
        tagMap.set(service.id!, serviceTagObjects);
      }
    }
    serviceTags.value = tagMap;
  }
}, { immediate: true });

const saveService = async () => {
  saveLoading.value = true;
  showOverlay.value = true;
  overlayState.value = 'loading';
  overlayMessage.value = '';

  try {
    if (editingService.value) {
      await serviceService.update(editingService.value.id!, form);
      overlayState.value = 'success';
      overlayMessage.value = t('messages.updateSuccess', { item: t('common.service') });
    } else {
      if (!checkCreateLimit('services')) {
<<<<<<< HEAD
        overlayState.value = 'error';
        overlayMessage.value = t('subscription.banner.freeTierLimitReached');
        saveLoading.value = false;
=======
        showError(t('subscription.banner.freeTierLimitReached'));
>>>>>>> fe90942a
        return;
      }
      await serviceService.create(form);
      overlayState.value = 'success';
      overlayMessage.value = t('messages.createSuccess', { item: t('common.service') });
    }
    await reloadServices();
<<<<<<< HEAD

    // Wait for success animation then close
    setTimeout(() => {
      showOverlay.value = false;
      closeModal();
    }, 1500);
  } catch (err) {
    console.error('Error saving service:', err);
    overlayState.value = 'error';
    overlayMessage.value = t('messages.error');
=======
    closeModal();
  } catch (err) {
    console.error('Error saving service:', err);
    showError(t('messages.error'));
>>>>>>> fe90942a
  } finally {
    saveLoading.value = false;
  }
};

const editService = (service: Service) => {
  editingService.value = service;
  Object.assign(form, {
    name: service.name,
    service_type: service.service_type,
    category: service.category,
    unit: service.unit,
    standard_rate: service.standard_rate || 0,
    description: service.description || '',
    tags: service.tags ? [...service.tags] : [],
    is_active: service.is_active
  });
  showAddModal.value = true;
  openModal('services-edit-modal');
};

const toggleServiceStatus = async (service: Service) => {
  try {
    await serviceService.update(service.id!, { is_active: !service.is_active });
    await reloadServices();
  } catch (err) {
    console.error('Error updating service status:', err);
    showError(t('messages.error'));
  }
};

const deleteService = async (id: string) => {
  if (confirm(t('messages.confirmDelete', { item: t('services.service') }))) {
    try {
      await serviceService.delete(id);
      await reloadServices();
    } catch (err) {
      console.error('Error deleting service:', err);
      showError(t('messages.error'));
    }
  }
};


const closeModal = () => {
  showAddModal.value = false;
  editingService.value = null;
  Object.assign(form, {
    name: '',
    service_type: '',
    category: '',
    unit: '',
    standard_rate: 0,
    description: '',
    tags: [],
    is_active: true
  });
  closeModalState('services-add-modal');
  closeModalState('services-edit-modal');
};

const getServiceActions = (service: Service) => {
  return [
    {
      key: 'edit',
      label: t('common.edit'),
      icon: Edit2,
      variant: 'default' as const,
      hidden: !canUpdate.value
    },
    {
      key: 'toggle-status',
      label: service.is_active ? t('services.deactivate') : t('services.activate'),
      icon: service.is_active ? EyeOff : Eye,
      variant: 'default' as const,
      hidden: !canUpdate.value
    },
    {
      key: 'delete',
      label: t('common.deleteAction'),
      icon: Trash2,
      variant: 'danger' as const,
      disabled: !canDelete
    }
  ];
};

const handleServiceAction = (service: Service, action: string) => {
  switch (action) {
    case 'edit':
      editService(service);
      break;
    case 'toggle-status':
      toggleServiceStatus(service);
      break;
    case 'delete':
      deleteService(service.id!);
      break;
  }
};

const handleAddService = async () => {
  if (!canCreateService.value) {
    showError(t('subscription.banner.freeTierLimitReached'));
    return;
  }

  showAddModal.value = true;
  openModal('services-add-modal');
  await nextTick();
  nameInputRef.value?.focus();
};

const handleQuickAction = async () => {
  if (canCreateService.value) {
    showAddModal.value = true;
    openModal('services-add-modal');
    await nextTick();
    nameInputRef.value?.focus();
  }
};


const handleKeyboardShortcut = (event: KeyboardEvent) => {
  if (event.shiftKey && event.altKey && event.key.toLowerCase() === 'n') {
    event.preventDefault();
    handleAddService();
  }
};

// Event listeners using @vueuse/core
useEventListener(window, 'show-add-modal', handleQuickAction);
useEventListener(window, 'keydown', handleKeyboardShortcut);
</script><|MERGE_RESOLUTION|>--- conflicted
+++ resolved
@@ -410,13 +410,9 @@
       overlayMessage.value = t('messages.updateSuccess', { item: t('common.service') });
     } else {
       if (!checkCreateLimit('services')) {
-<<<<<<< HEAD
         overlayState.value = 'error';
         overlayMessage.value = t('subscription.banner.freeTierLimitReached');
         saveLoading.value = false;
-=======
-        showError(t('subscription.banner.freeTierLimitReached'));
->>>>>>> fe90942a
         return;
       }
       await serviceService.create(form);
@@ -424,7 +420,6 @@
       overlayMessage.value = t('messages.createSuccess', { item: t('common.service') });
     }
     await reloadServices();
-<<<<<<< HEAD
 
     // Wait for success animation then close
     setTimeout(() => {
@@ -435,12 +430,7 @@
     console.error('Error saving service:', err);
     overlayState.value = 'error';
     overlayMessage.value = t('messages.error');
-=======
-    closeModal();
-  } catch (err) {
-    console.error('Error saving service:', err);
     showError(t('messages.error'));
->>>>>>> fe90942a
   } finally {
     saveLoading.value = false;
   }
