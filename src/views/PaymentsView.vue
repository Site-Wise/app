--- conflicted
+++ resolved
@@ -598,14 +598,11 @@
   Wallet,
   Smartphone,
   Building2,
-<<<<<<< HEAD
   ArrowUpDown,
   ArrowUp,
   ArrowDown
-=======
   AlertCircle,
   MoreVertical
->>>>>>> 07891a52
 } from 'lucide-vue-next';
 import { useI18n } from '../composables/useI18n';
 import { useSubscription } from '../composables/useSubscription';
